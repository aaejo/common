--- conflicted
+++ resolved
@@ -70,6 +70,8 @@
         this.session = session;
         this.retryTemplate = retryTemplate;
         this.userAgent = StringUtils.isNotBlank(userAgent) ? userAgent : HttpConnection.DEFAULT_UA;
+        this.session.userAgent(this.userAgent);
+
         this.seleniumEnabled = enableSelenium;
 
         if (this.seleniumEnabled) {
@@ -109,7 +111,6 @@
         this.lastConnectionTimes = new HashMap<>();
     }
 
-<<<<<<< HEAD
     /**
      * Alternate constructor that attempts to enable Selenium strategy by default
      *
@@ -122,10 +123,6 @@
      */
     public FinderClient(Connection session, RetryTemplate retryTemplate, String userAgent) {
         this(session, retryTemplate, userAgent, true);
-=======
-        this.userAgent = StringUtils.isNotBlank(userAgent) ? userAgent : HttpConnection.DEFAULT_UA;
-        this.session.userAgent(this.userAgent);
->>>>>>> 6b8dbbe9
     }
 
     /**
